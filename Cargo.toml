[package]
name = "reqwest"
<<<<<<< HEAD
version = "0.8.3" # remember to update html_root_url
=======
version = "0.8.4" # remember to update html_root_url
>>>>>>> 7412932e
description = "higher level HTTP client library"
keywords = ["http", "request", "client"]
repository = "https://github.com/seanmonstar/reqwest"
documentation = "https://docs.rs/reqwest"
authors = ["Sean McArthur <sean@seanmonstar.com>"]
license = "MIT/Apache-2.0"
categories = ["web-programming::http-client"]

[dependencies]
bytes = "0.4"
futures = "0.1.15"
hyper = "0.11.9"
hyper-tls = "0.1.2"
libflate = "0.1.11"
log = "0.4"
mime_guess = "2.0.0-alpha.2"
native-tls = "0.1.3"
serde = "1.0"
serde_json = "1.0"
serde_urlencoded = "0.5"
tokio-core = "0.1.6"
tokio-io = "0.1"
tokio-tls = "0.1"
url = "1.2"
uuid = { version = "0.5", features = ["v4"] }
hyper-proxy = "0.4.0"

[dev-dependencies]
env_logger = "0.5"
error-chain = "0.10"
serde_derive = "1.0"

[features]
unstable = []


[[example]]
name = "simple"
path = "examples/simple.rs"

[[example]]
name = "async"
path = "examples/async.rs"
required-features = ["unstable"]

[package.metadata.docs.rs]
features = ["unstable"]<|MERGE_RESOLUTION|>--- conflicted
+++ resolved
@@ -1,10 +1,6 @@
 [package]
 name = "reqwest"
-<<<<<<< HEAD
-version = "0.8.3" # remember to update html_root_url
-=======
 version = "0.8.4" # remember to update html_root_url
->>>>>>> 7412932e
 description = "higher level HTTP client library"
 keywords = ["http", "request", "client"]
 repository = "https://github.com/seanmonstar/reqwest"
